use base32::Alphabet;
use hmac::{Hmac, Mac};
use sha1::Sha1;
use sha2::{Sha256, Sha512};
use std::collections::HashMap;
use url::Url;

use crate::hotp::HOTP;
use crate::totp::TOTP;

/// The digest to use with TOTP.
///
/// All three digests referenced in [RFC6238] are supported:
/// - SHA1
/// - SHA256
/// - SHA512
///
/// SHA1 is still primarily used, and some other authenticator applications
/// may not support other digest algorithms.
///
/// [RFC6238]: https://datatracker.ietf.org/doc/html/rfc6238
<<<<<<< HEAD

#[derive(Debug, Copy, Clone, Hash)]
#[cfg_attr(feature = "ffi", repr(C))]
=======
#[derive(Debug, Copy, Clone, Hash, PartialEq, Eq)]
>>>>>>> 22b94f34
pub enum MacDigest {
    SHA1,
    SHA256,
    SHA512,
}

/// A generic method to convert the [H/T]OTP byte-array into the
/// requested decimal-based code.
///
/// Needs the bytes to convert and the amount of digits the code should be.
pub(crate) fn get_code(bytes: [u8; 4], digits: u32) -> u32 {
    let code = (((bytes[0] & 0x7f) as u32) << 24)
        | ((bytes[1] as u32) << 16)
        | ((bytes[2] as u32) << 8)
        | bytes[3] as u32;
    code % (10_u32.pow(digits))
}

/// A method to hash a message with a given secret and digest.
///
/// The only time [`MacDigest`] is not [`MacDigest::SHA1`] is when the
/// TOTP instance's mac_digest is set otherwise.
///
/// Calls the underlying [`hash_internal`] function with the correctly
/// HMAC-mapped algorithm.
pub(crate) fn hash_generic(msg: &[u8], secret: &[u8], digest: &MacDigest) -> Vec<u8> {
    match *digest {
        MacDigest::SHA1 => hash_internal::<Hmac<Sha1>>(msg, secret),
        MacDigest::SHA256 => hash_internal::<Hmac<Sha256>>(msg, secret),
        MacDigest::SHA512 => hash_internal::<Hmac<Sha512>>(msg, secret),
    }
}

/// A generic method to HMAC a message using the given type.
///
/// This is mainly a private method made for added convenience and code
/// readability to reduce the duplicate code with different
/// underlying digests.
///
/// # Panics
/// The method will panic if the provided secret is invalid and a hash
/// cannot be generated.
fn hash_internal<D: Mac>(msg: &[u8], secret: &[u8]) -> Vec<u8> {
    let mut hmac = <D>::new_from_slice(secret).expect("Failed to initialize HMAC");
    hmac.update(msg);
    hmac.finalize().into_bytes()[..].into()
}

/// Decodes a base32 string according to RFC4648.
pub(crate) fn base32_decode(data: &str) -> Option<Vec<u8>> {
    base32::decode(Alphabet::RFC4648 { padding: false }, data)
}

/// Result of an otpauth URI parsing.
///
/// It's either a TOTP or a HOTP with its current counter.
#[derive(Debug)]
pub enum ParseResult {
    TOTP(TOTP),
    HOTP(HOTP, u64),
}

/// Different error types of the optauth URI parsing.
#[derive(Debug)]
pub enum ParseError {
    UriParseError(url::ParseError),
    WrongScheme(String),
    MissingOtpType,
    UnknownOtpType(String),
    MissingSecret,
    SecretParsingError(String),
    UnknownAlgorithm(String),
    WrongDigitNumber(String),
    MissingCounter,
    WrongCounter(String),
    InvalidPeriod(String),
}

/// Parses an otpauth URI, which is the string format of the QR codes usually given by platforms for TOTP.
/// This method is safe and shouldn't panic.
pub fn parse_otpauth_uri(uri: &str) -> Result<ParseResult, ParseError> {
    use ParseError::*;

    let parsed_uri = Url::parse(uri);
    if parsed_uri.is_err() {
        return Err(UriParseError(parsed_uri.unwrap_err()));
    }
    let parsed_uri = parsed_uri.unwrap();

    if !parsed_uri.scheme().eq("otpauth") {
        return Err(WrongScheme(String::from(parsed_uri.scheme())));
    }

    let query: HashMap<_, _> = parsed_uri.query_pairs().collect();

    let secret = match query.get("secret") {
        Some(x) => match base32_decode(x) {
            None => return Err(SecretParsingError(String::from(x.as_ref()))),
            Some(x) => x,
        },
        None => return Err(MissingSecret),
    };

    let digits = match query.get("digits") {
        Some(x) => match x.parse::<u32>() {
            Ok(i) => {
                if i == 0 {
                    return Err(WrongDigitNumber(String::from(x.as_ref())));
                } else {
                    i
                }
            }
            Err(_) => return Err(WrongDigitNumber(String::from(x.as_ref()))),
        },
        None => 6,
    };

    let type_str = match parsed_uri.host_str() {
        Some(x) => x,
        None => return Err(MissingOtpType),
    };

    if type_str.eq("totp") {
        let algo = match query.get("algorithm") {
            Some(x) => match x.as_ref() {
                "SHA1" => MacDigest::SHA1,
                "SHA256" => MacDigest::SHA256,
                "SHA512" => MacDigest::SHA512,
                _ => return Err(UnknownAlgorithm(String::from(x.as_ref()))),
            },
            None => MacDigest::SHA1,
        };

        let period = match query.get("period") {
            Some(x) => match x.parse::<u64>() {
                Ok(i) => {
                    if i == 0 {
                        return Err(InvalidPeriod(String::from(x.as_ref())));
                    } else {
                        i
                    }
                }
                Err(_) => return Err(InvalidPeriod(String::from(x.as_ref()))),
            },
            None => 30,
        };

        Ok(ParseResult::TOTP(TOTP::new(&secret, algo, digits, period)))
    } else if type_str.eq("hotp") {
        let counter = match query.get("counter") {
            Some(x) => match x.parse::<u64>() {
                Ok(x) => x,
                Err(_) => return Err(WrongCounter(String::from(x.as_ref()))),
            },
            None => return Err(MissingCounter),
        };

        Ok(ParseResult::HOTP(HOTP::new(&secret, digits), counter))
    } else {
        Err(UnknownOtpType(String::from(type_str)))
    }
}<|MERGE_RESOLUTION|>--- conflicted
+++ resolved
@@ -19,13 +19,9 @@
 /// may not support other digest algorithms.
 ///
 /// [RFC6238]: https://datatracker.ietf.org/doc/html/rfc6238
-<<<<<<< HEAD
 
-#[derive(Debug, Copy, Clone, Hash)]
+#[derive(Debug, Copy, Clone, Hash, PartialEq, Eq)]
 #[cfg_attr(feature = "ffi", repr(C))]
-=======
-#[derive(Debug, Copy, Clone, Hash, PartialEq, Eq)]
->>>>>>> 22b94f34
 pub enum MacDigest {
     SHA1,
     SHA256,
@@ -83,6 +79,7 @@
 ///
 /// It's either a TOTP or a HOTP with its current counter.
 #[derive(Debug)]
+#[cfg_attr(feature = "ffi", repr(C))]
 pub enum ParseResult {
     TOTP(TOTP),
     HOTP(HOTP, u64),
@@ -90,6 +87,7 @@
 
 /// Different error types of the optauth URI parsing.
 #[derive(Debug)]
+#[cfg_attr(feature = "ffi", repr(C))]
 pub enum ParseError {
     UriParseError(url::ParseError),
     WrongScheme(String),
